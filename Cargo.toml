--- conflicted
+++ resolved
@@ -1,27 +1,19 @@
 [package]
 name = "tracker"
-<<<<<<< HEAD
-version = "0.1.10"
-=======
 version = "0.1.16"
->>>>>>> 939b144a
 authors = ["ShenMian <sms_school@outlook.com>"]
 license = "Apache-2.0"
 edition = "2024"
 
 [dependencies]
 sgp4 = "2.3"
-reverse_geocoder = "4.1"       # Convert latitude and longitude to country code
-isocountry = "0.3"             # Convert country code to country name
-arboard = "3.6"                # Access system clipboard
+reverse_geocoder = "4.1" # Convert latitude and longitude to country code
+isocountry = "0.3"       # Convert country code to country name
+arboard = "3.6"          # Access system clipboard
 hifitime = "4.2"
 
 # TUI
-<<<<<<< HEAD
-ratatui = "0.30.0-alpha.5"
-=======
-ratatui = { version = "0.29", features = ["serde"] }
->>>>>>> 939b144a
+ratatui = { version = "0.30.0-beta.1", features = ["serde"] }
 crossterm = { version = "0.29", features = ["event-stream"] }
 unicode-width = "0.2"
 
