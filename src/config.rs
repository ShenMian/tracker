use ratatui::style::Color;
use serde::Deserialize;

<<<<<<< HEAD
/// Configuration for the application.
#[derive(Default, Deserialize)]
=======
use crate::coordinates::Lla;

/// Configuration for the application.
#[derive(Clone, Default, Deserialize)]
>>>>>>> 939b144a
#[serde(default, deny_unknown_fields)]
pub struct Config {
    pub world_map: WorldMapConfig,
    pub satellite_groups: SatelliteGroupsConfig,
<<<<<<< HEAD
}

/// Configuration for the world map widget.
#[derive(Deserialize)]
=======
    pub sky: SkyConfig,
    pub timeline: TimelineConfig,
}

/// Configuration for the world map widget.
#[derive(Clone, Deserialize)]
>>>>>>> 939b144a
#[serde(default, deny_unknown_fields)]
pub struct WorldMapConfig {
    pub follow_object: bool,
    pub follow_smoothing: f64,
    pub show_terminator: bool,
<<<<<<< HEAD

=======
    pub show_visibility_area: bool,
>>>>>>> 939b144a
    pub lon_delta_deg: f64,
    pub map_color: Color,
    pub trajectory_color: Color,
    pub terminator_color: Color,
    pub visibility_area_color: Color,
}

impl Default for WorldMapConfig {
    fn default() -> Self {
        Self {
            follow_object: true,
            follow_smoothing: 0.3,
            show_terminator: true,
<<<<<<< HEAD
            time_delta_min: 1,
            lon_delta_deg: 10.0,
            map_color: "gray".into(),
            trajectory_color: "light_blue".into(),
            terminator_color: "dark_gray".into(),
=======
            show_visibility_area: true,
            lon_delta_deg: 10.0,
            map_color: Color::Gray,
            trajectory_color: Color::LightBlue,
            terminator_color: Color::DarkGray,
            visibility_area_color: Color::Yellow,
>>>>>>> 939b144a
        }
    }
}

/// Configuration for satellite groups widget.
<<<<<<< HEAD
#[derive(Deserialize)]
#[serde(default, deny_unknown_fields)]
pub struct SatelliteGroupsConfig {
    pub cache_lifetime_min: u64,
    pub groups: Vec<GroupConfig>,
}

#[derive(Deserialize)]
=======
#[derive(Clone, Deserialize)]
#[serde(default, deny_unknown_fields)]
pub struct SatelliteGroupsConfig {
    pub cache_lifetime_mins: u64,
    pub groups: Vec<GroupConfig>,
}

#[derive(Clone, Deserialize)]
>>>>>>> 939b144a
#[serde(deny_unknown_fields)]
pub struct GroupConfig {
    pub label: String,
    pub id: Option<String>,
    pub group: Option<String>,
}

impl GroupConfig {
    fn with_id(label: String, cospar_id: String) -> Self {
        Self {
            label,
            id: Some(cospar_id),
            group: None,
        }
    }

    fn with_group(label: String, group_name: String) -> Self {
        Self {
            label,
            id: None,
            group: Some(group_name),
        }
    }
}

impl Default for SatelliteGroupsConfig {
    fn default() -> Self {
        Self {
<<<<<<< HEAD
            cache_lifetime_min: 2 * 60,
=======
            cache_lifetime_mins: 2 * 60,
>>>>>>> 939b144a
            groups: vec![
                GroupConfig::with_id("ISS".into(), "1998-067A".into()),
                GroupConfig::with_id("CSS".into(), "2021-035A".into()),
                GroupConfig::with_group("Weather".into(), "weather".into()),
                GroupConfig::with_group("NOAA".into(), "noaa".into()),
                GroupConfig::with_group("GOES".into(), "goes".into()),
                GroupConfig::with_group("Earth resources".into(), "resource".into()),
                GroupConfig::with_group("Search & rescue".into(), "sarsat".into()),
                GroupConfig::with_group("Disaster monitoring".into(), "dmc".into()),
                GroupConfig::with_group("GPS".into(), "gps-ops".into()),
                GroupConfig::with_group("GLONASS".into(), "glo-ops".into()),
                GroupConfig::with_group("Galileo".into(), "galileo".into()),
                GroupConfig::with_group("Beidou".into(), "beidou".into()),
                GroupConfig::with_group("Space & Earth Science".into(), "science".into()),
                GroupConfig::with_group("Geodetic".into(), "geodetic".into()),
                GroupConfig::with_group("Engineering".into(), "engineering".into()),
                GroupConfig::with_group("Education".into(), "education".into()),
                GroupConfig::with_group("Military".into(), "military".into()),
                GroupConfig::with_group("Radar calibration".into(), "radar".into()),
                GroupConfig::with_group("CubeSats".into(), "cubesat".into()),
            ],
        }
    }
<<<<<<< HEAD
=======
}

/// Configuration for the sky widget.
#[derive(Clone, Default, Deserialize)]
#[serde(default, deny_unknown_fields)]
pub struct SkyConfig {
    pub ground_station: Option<GroundStationConfig>,
}

#[derive(Clone, Deserialize)]
#[serde(deny_unknown_fields)]
pub struct GroundStationConfig {
    pub name: Option<String>,
    pub position: Lla,
}

/// Configuration for the timeline widget.
#[derive(Clone, Deserialize)]
#[serde(default, deny_unknown_fields)]
pub struct TimelineConfig {
    pub time_delta_mins: i64,
}

impl Default for TimelineConfig {
    fn default() -> Self {
        Self { time_delta_mins: 1 }
    }
>>>>>>> 939b144a
}<|MERGE_RESOLUTION|>--- conflicted
+++ resolved
@@ -1,42 +1,26 @@
 use ratatui::style::Color;
 use serde::Deserialize;
 
-<<<<<<< HEAD
-/// Configuration for the application.
-#[derive(Default, Deserialize)]
-=======
 use crate::coordinates::Lla;
 
 /// Configuration for the application.
 #[derive(Clone, Default, Deserialize)]
->>>>>>> 939b144a
 #[serde(default, deny_unknown_fields)]
 pub struct Config {
     pub world_map: WorldMapConfig,
     pub satellite_groups: SatelliteGroupsConfig,
-<<<<<<< HEAD
-}
-
-/// Configuration for the world map widget.
-#[derive(Deserialize)]
-=======
     pub sky: SkyConfig,
     pub timeline: TimelineConfig,
 }
 
 /// Configuration for the world map widget.
 #[derive(Clone, Deserialize)]
->>>>>>> 939b144a
 #[serde(default, deny_unknown_fields)]
 pub struct WorldMapConfig {
     pub follow_object: bool,
     pub follow_smoothing: f64,
     pub show_terminator: bool,
-<<<<<<< HEAD
-
-=======
     pub show_visibility_area: bool,
->>>>>>> 939b144a
     pub lon_delta_deg: f64,
     pub map_color: Color,
     pub trajectory_color: Color,
@@ -50,35 +34,17 @@
             follow_object: true,
             follow_smoothing: 0.3,
             show_terminator: true,
-<<<<<<< HEAD
-            time_delta_min: 1,
-            lon_delta_deg: 10.0,
-            map_color: "gray".into(),
-            trajectory_color: "light_blue".into(),
-            terminator_color: "dark_gray".into(),
-=======
             show_visibility_area: true,
             lon_delta_deg: 10.0,
             map_color: Color::Gray,
             trajectory_color: Color::LightBlue,
             terminator_color: Color::DarkGray,
             visibility_area_color: Color::Yellow,
->>>>>>> 939b144a
         }
     }
 }
 
 /// Configuration for satellite groups widget.
-<<<<<<< HEAD
-#[derive(Deserialize)]
-#[serde(default, deny_unknown_fields)]
-pub struct SatelliteGroupsConfig {
-    pub cache_lifetime_min: u64,
-    pub groups: Vec<GroupConfig>,
-}
-
-#[derive(Deserialize)]
-=======
 #[derive(Clone, Deserialize)]
 #[serde(default, deny_unknown_fields)]
 pub struct SatelliteGroupsConfig {
@@ -87,7 +53,6 @@
 }
 
 #[derive(Clone, Deserialize)]
->>>>>>> 939b144a
 #[serde(deny_unknown_fields)]
 pub struct GroupConfig {
     pub label: String,
@@ -116,11 +81,7 @@
 impl Default for SatelliteGroupsConfig {
     fn default() -> Self {
         Self {
-<<<<<<< HEAD
-            cache_lifetime_min: 2 * 60,
-=======
             cache_lifetime_mins: 2 * 60,
->>>>>>> 939b144a
             groups: vec![
                 GroupConfig::with_id("ISS".into(), "1998-067A".into()),
                 GroupConfig::with_id("CSS".into(), "2021-035A".into()),
@@ -144,8 +105,6 @@
             ],
         }
     }
-<<<<<<< HEAD
-=======
 }
 
 /// Configuration for the sky widget.
@@ -173,5 +132,4 @@
     fn default() -> Self {
         Self { time_delta_mins: 1 }
     }
->>>>>>> 939b144a
 }