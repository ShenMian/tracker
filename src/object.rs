--- conflicted
+++ resolved
@@ -1,9 +1,6 @@
 use chrono::{DateTime, Datelike, Duration, Timelike, Utc};
-<<<<<<< HEAD
 use hifitime::Epoch;
-=======
 use nalgebra::{Point3, Vector3};
->>>>>>> ddf32fbf
 
 const SECONDS_PER_DAY: f64 = 24.0 * 60.0 * 60.0;
 
@@ -90,51 +87,11 @@
     }
 }
 
-<<<<<<< HEAD
-/// Converts a position vector from TEME frame to LLA.
-fn teme_to_lla(teme: [f64; 3], time: DateTime<Utc>) -> [f64; 3] {
+/// Converts a position from TEME frame to LLA.
+fn teme_to_lla(teme: Point3<f64>, time: DateTime<Utc>) -> [f64; 3] {
     let epoch = utc_to_epoch(time);
     let gmst = gmst_from_julian_days_tt(epoch.to_jde_tt_days());
     ecef_to_lla(teme_to_ecef(teme, gmst))
-=======
-/// Converts a position from TEME frame to LLA.
-fn teme_to_lla(teme: Point3<f64>, time: DateTime<Utc>) -> [f64; 3] {
-    let jd_utc = julian_days_from_utc(time);
-    let jd_tt = tai_to_tt(utc_to_tai(jd_utc));
-    let gmst_rad = gmst_rad_from_julian_days_tt(jd_tt);
-    ecef_to_lla(teme_to_ecef(teme, gmst_rad))
-}
-
-/// Returns the Julian days in UTC for the given UTC datetime.
-fn julian_days_from_utc(datetime: DateTime<Utc>) -> f64 {
-    let year = datetime.year();
-    let month = datetime.month() as i32;
-    let day = datetime.day() as i32;
-    let hour = datetime.hour() as f64
-        + datetime.minute() as f64 / 60.0
-        + datetime.second() as f64 / 3600.0;
-
-    let (y, m) = if month <= 2 {
-        (year - 1, month + 12)
-    } else {
-        (year, month)
-    };
-
-    let a = (y as f64 / 100.0).floor();
-    let b = 2.0 - a + (a / 4.0).floor();
-    (365.25 * (y as f64 + 4716.0)).floor()
-        + (30.6001 * (m as f64 + 1.0)).floor()
-        + day as f64
-        + hour / 24.0
-        - 1524.5
-        + b
-}
-
-/// Converts UTC time scale (in days) to TAI time scale (in days).
-fn utc_to_tai(utc: f64) -> f64 {
-    const TAI_MINUS_UTC: f64 = 37.0; // TAI-UTC in seconds (2025, https://datacenter.iers.org/data/html/bulletinc-069.html)
-    utc + TAI_MINUS_UTC / SECONDS_PER_DAY
->>>>>>> ddf32fbf
 }
 
 /// Returns the Epoch for the given UTC datetime.
