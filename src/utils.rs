--- conflicted
+++ resolved
@@ -56,13 +56,7 @@
 ///
 /// # Returns
 ///
-<<<<<<< HEAD
-/// A tuple `(longitude, latitude)` in radians, where:
-/// - `longitude`: Subsolar longitude in the range [-π, π) radians.
-/// - `latitude`: Subsolar latitude in radians.
-=======
 /// A tuple `(longitude, latitude)` in radians.
->>>>>>> 939b144a
 pub fn subsolar_point(time: &DateTime<Utc>) -> (f64, f64) {
     let epoch = epoch_from_utc(time);
     let jd = epoch.to_jde_tt_days();
@@ -109,17 +103,6 @@
     points
 }
 
-<<<<<<< HEAD
-/// Calculates a set of points representing the trajectory of the object.
-pub fn calculate_trajectory(object: &Object, time: &DateTime<Utc>) -> Vec<(f64, f64)> {
-    // Calculate future positions along the trajectory
-    let mut points = Vec::new();
-    for minutes in 1..object.orbital_period().num_minutes() {
-        let state = object
-            .predict(&(*time + Duration::minutes(minutes)))
-            .unwrap();
-        points.push((state.position.longitude, state.position.latitude));
-=======
 /// Calculates ground track points of the object.
 pub fn calculate_ground_track(object: &Object, time: &DateTime<Utc>) -> Vec<(f64, f64)> {
     let mut points = Vec::with_capacity(object.orbital_period().num_minutes() as usize);
@@ -155,7 +138,6 @@
         let lat_deg = lat_rad.to_degrees();
         let lon_deg = wrap_longitude_deg(lon_rad.to_degrees());
         points.push((lon_deg, lat_deg));
->>>>>>> 939b144a
     }
     points
 }
