--- conflicted
+++ resolved
@@ -2,14 +2,10 @@
 use std::time::{Duration, Instant};
 use tokio::{sync::mpsc, task::AbortHandle};
 
-<<<<<<< HEAD
-use crate::{app::App, config::SatelliteGroupsConfig, event::Event, group::Group, object::Object};
-=======
 use crate::{
     app::States, config::SatelliteGroupsConfig, event::Event, group::Group, object::Object,
     widgets::window_to_area,
 };
->>>>>>> 939b144a
 use anyhow::Result;
 use crossterm::event::{MouseButton, MouseEvent, MouseEventKind};
 use ratatui::{
@@ -45,26 +41,17 @@
 
 impl SatelliteGroupsState {
     /// Creates a new `SatelliteGroupsState` with the given configuration.
-<<<<<<< HEAD
-    pub fn with_config(config: SatelliteGroupsConfig) -> Result<Self> {
-        Ok(Self {
-=======
     pub fn with_config(config: SatelliteGroupsConfig) -> Self {
         Self {
->>>>>>> 939b144a
             list_entries: config
                 .groups
                 .into_iter()
                 .map(Group::from)
                 .map(Entry::from)
                 .collect(),
-<<<<<<< HEAD
-            cache_lifetime: Duration::from_secs(config.cache_lifetime_min * 60),
-=======
             cache_lifetime: Duration::from_mins(config.cache_lifetime_mins),
->>>>>>> 939b144a
             ..Self::default()
-        })
+        }
     }
 
     /// Spawns async task to load orbital elements for a single entry.
@@ -102,8 +89,6 @@
         objects
     }
 
-<<<<<<< HEAD
-=======
     /// Polls for async entry update results and returns new objects.
     pub fn poll_entry_updates(&mut self) -> Vec<Object> {
         let mut new_objects = Vec::new();
@@ -120,7 +105,6 @@
         new_objects
     }
 
->>>>>>> 939b144a
     fn scroll_up(&mut self) {
         *self.list_state.offset_mut() = self.list_state.offset().saturating_sub(1);
     }
@@ -140,10 +124,6 @@
     fn default() -> Self {
         let (tx, rx) = mpsc::unbounded_channel();
         Self {
-<<<<<<< HEAD
-            objects: Vec::new(),
-=======
->>>>>>> 939b144a
             list_entries: Default::default(),
             list_state: Default::default(),
             inner_area: Default::default(),
@@ -155,17 +135,10 @@
     }
 }
 
-<<<<<<< HEAD
-impl SatelliteGroups {
-    fn render_block(&self, area: Rect, buf: &mut Buffer, state: &mut SatelliteGroupsState) {
-        let block = Block::bordered().title(t!("sg.title").to_string().blue());
-        state.inner_area = block.inner(area);
-=======
 impl Widget for SatelliteGroups<'_> {
     fn render(mut self, area: Rect, buf: &mut Buffer) {
         let block = Self::block();
         self.state.inner_area = block.inner(area);
->>>>>>> 939b144a
         block.render(area, buf);
 
         self.render_list(buf);
@@ -192,15 +165,7 @@
             } else {
                 Style::new()
             };
-<<<<<<< HEAD
-            let icon = if entry.selected { "✓" } else { "☐" };
-            ListItem::new(Text::styled(
-                format!("{} {}", icon, entry.satellite.label()),
-                style,
-            ))
-=======
             ListItem::new(format!("{} {}", icon, entry.group.label()).set_style(style))
->>>>>>> 939b144a
         });
         List::new(items).highlight_style(Style::new().add_modifier(Modifier::REVERSED))
     }
@@ -235,13 +200,9 @@
 
 /// A satellite group entry in the list.
 pub struct Entry {
-<<<<<<< HEAD
-    satellite: Group,
-=======
     /// The satellite group.
     group: Group,
     /// Whether this entry is selected.
->>>>>>> 939b144a
     selected: bool,
     /// Whether this entry is currently loading data.
     loading: bool,
@@ -250,11 +211,7 @@
 }
 
 impl From<Group> for Entry {
-<<<<<<< HEAD
-    fn from(satellite: Group) -> Self {
-=======
     fn from(group: Group) -> Self {
->>>>>>> 939b144a
         Self {
             group,
             selected: false,
