--- conflicted
+++ resolved
@@ -1,11 +1,5 @@
-<<<<<<< HEAD
-use anyhow::{Context as _, Result};
-use chrono::{DateTime, Duration, Local, Utc};
-use crossterm::event::{KeyCode, KeyEvent, KeyModifiers, MouseButton, MouseEvent, MouseEventKind};
-=======
 use anyhow::Result;
 use crossterm::event::{KeyCode, KeyEvent, MouseButton, MouseEvent, MouseEventKind};
->>>>>>> 939b144a
 use ratatui::{
     prelude::*,
     style::Styled,
@@ -30,22 +24,8 @@
 /// State of a [`WorldMap`] widget.
 #[derive(Default)]
 pub struct WorldMapState {
-<<<<<<< HEAD
-    /// Index of the selected object.
-    pub selected_object_index: Option<usize>,
-    /// Index of the hovered object.
-    hovered_object_index: Option<usize>,
-
-    /// Time offset from the current UTC time for time simulation.
-    time_offset: Duration,
     /// Center longitude offset for horizontal map scrolling in degrees.
     lon_offset: f64,
-    /// The time step to advance or rewind when scrolling time.
-    time_delta: Duration,
-=======
-    /// Center longitude offset for horizontal map scrolling in degrees.
-    lon_offset: f64,
->>>>>>> 939b144a
     /// The amount of longitude (in degrees) to move the map when scrolling left
     /// or right.
     lon_delta: f64,
@@ -56,11 +36,8 @@
     follow_smoothing: f64,
     /// Whether to display the day-night terminator line.
     show_terminator: bool,
-<<<<<<< HEAD
-=======
     /// Whether to display the visibility area.
     show_visibility_area: bool,
->>>>>>> 939b144a
 
     map_color: Color,
     trajectory_color: Color,
@@ -73,31 +50,6 @@
 
 impl WorldMapState {
     /// Creates a new `WorldMapState` with the given configuration.
-<<<<<<< HEAD
-    pub fn with_config(config: WorldMapConfig) -> Result<Self> {
-        let map_color = config
-            .map_color
-            .parse()
-            .context("invalid `world_map.map_color` configuration")?;
-        let trajectory_color = config
-            .trajectory_color
-            .parse()
-            .context("invalid `world_map.trajectory_color` configuration")?;
-        let terminator_color = config
-            .terminator_color
-            .parse()
-            .context("invalid `world_map.terminator_color` configuration")?;
-
-        Ok(Self {
-            follow_object: config.follow_object,
-            follow_smoothing: config.follow_smoothing,
-            show_terminator: config.show_terminator,
-            time_delta: Duration::minutes(config.time_delta_min),
-            lon_delta: config.lon_delta_deg,
-            map_color,
-            trajectory_color,
-            terminator_color,
-=======
     pub fn with_config(config: WorldMapConfig) -> Self {
         Self {
             follow_object: config.follow_object,
@@ -109,9 +61,8 @@
             trajectory_color: config.trajectory_color,
             terminator_color: config.terminator_color,
             visibility_area_color: config.visibility_area_color,
->>>>>>> 939b144a
             ..Self::default()
-        })
+        }
     }
 
     /// Scrolls the map view to the left.
@@ -130,22 +81,6 @@
     const SUBSOLAR_SYMBOL: &'static str = "*";
     const UNKNOWN_NAME: &'static str = "UNK";
 
-<<<<<<< HEAD
-    fn render_block(&self, area: Rect, buf: &mut Buffer, state: &mut WorldMapState) {
-        let mut block = Block::bordered()
-            .title(t!("wm.title").to_string().blue())
-            .title_bottom(
-                format!(
-                    "{} ({:+} mins)",
-                    state
-                        .time()
-                        .with_timezone(&Local)
-                        .format("%Y-%m-%d %H:%M:%S"),
-                    state.time_offset.num_minutes()
-                )
-                .white(),
-            );
-=======
     pub fn render(mut self, area: Rect, buf: &mut Buffer) {
         let block = self.block();
         self.state.inner_area = block.inner(area);
@@ -162,7 +97,6 @@
                 ..Default::default()
             })
             .title(t!("map.title").to_string().blue());
->>>>>>> 939b144a
 
         // Show follow mode indicator if enabled
         if self.state.follow_object {
@@ -172,11 +106,7 @@
                 Style::new().green().slow_blink()
             };
             block = block.title_bottom(
-<<<<<<< HEAD
-                Line::from(format!("({})", t!("wm.follow")).set_style(style)).right_aligned(),
-=======
                 Line::from(format!("({})", t!("map.follow")).set_style(style)).right_aligned(),
->>>>>>> 939b144a
             );
         }
 
@@ -189,22 +119,12 @@
         if self.state.follow_object
             && let Some(selected) = &self.shared.selected_object
         {
-<<<<<<< HEAD
-            let selected = &self.satellite_groups_state.objects[index];
-            let object_state = selected.predict(&state.time()).unwrap();
-            // state.lon_offset = object_state.longitude();
-
-            state.lon_offset += wrap_longitude_deg(object_state.longitude() - state.lon_offset)
-                * state.follow_smoothing;
-            state.lon_offset = wrap_longitude_deg(state.lon_offset);
-=======
             let object_state = selected.predict(&self.shared.time.time()).unwrap();
 
             self.state.lon_offset +=
                 wrap_longitude_deg(object_state.longitude() - self.state.lon_offset)
                     * self.state.follow_smoothing;
             self.state.lon_offset = wrap_longitude_deg(self.state.lon_offset);
->>>>>>> 939b144a
         }
 
         let x_min = self.state.lon_offset - 180.0;
@@ -272,21 +192,12 @@
         // Draw the terminator line
         Self::draw_lines(
             ctx,
-<<<<<<< HEAD
-            calculate_terminator(&state.time()),
-            state.terminator_color,
-        );
-
-        // Mark the subsolar point
-        let (sub_lon, sub_lat) = subsolar_point(&state.time());
-=======
             calculate_terminator(&self.shared.time.time()),
             self.state.terminator_color,
         );
 
         // Mark the subsolar point
         let (sub_lon, sub_lat) = subsolar_point(&self.shared.time.time());
->>>>>>> 939b144a
         ctx.print(
             sub_lon.to_degrees(),
             sub_lat.to_degrees(),
@@ -303,17 +214,8 @@
             } else {
                 Self::OBJECT_SYMBOL.red() + format!(" {object_name}").dark_gray()
             };
-<<<<<<< HEAD
-            let object_state = object.predict(&state.time()).unwrap();
-            ctx.print(
-                object_state.position.longitude,
-                object_state.position.latitude,
-                text,
-            );
-=======
             let object_state = object.predict(&self.shared.time.time()).unwrap();
             ctx.print(object_state.longitude(), object_state.latitude(), text);
->>>>>>> 939b144a
         }
     }
 
@@ -323,50 +225,24 @@
             // Draw the trajectory
             Self::draw_lines(
                 ctx,
-<<<<<<< HEAD
-                calculate_trajectory(selected, &state.time()),
-                state.trajectory_color,
-=======
                 calculate_ground_track(selected, &self.shared.time.time()),
                 self.state.trajectory_color,
->>>>>>> 939b144a
             );
 
             // Highlight the selected object
             let object_name = selected.name().unwrap_or(Self::UNKNOWN_NAME);
             let text =
                 Self::OBJECT_SYMBOL.light_green().slow_blink() + format!(" {object_name}").white();
-<<<<<<< HEAD
-            let object_state = selected.predict(&state.time()).unwrap();
-            ctx.print(
-                object_state.position.longitude,
-                object_state.position.latitude,
-                text,
-            );
-        } else if let Some(hovered_object_index) = state.hovered_object_index {
-            let hovered = &self.satellite_groups_state.objects[hovered_object_index];
-
-=======
             let object_state = selected.predict(&self.shared.time.time()).unwrap();
             ctx.print(object_state.longitude(), object_state.latitude(), text);
         } else if let Some(hovered) = &self.shared.hovered_object {
->>>>>>> 939b144a
             // Highlight the hovered object
             let object_name = hovered.name().unwrap_or(Self::UNKNOWN_NAME);
             let text = Self::OBJECT_SYMBOL.light_red().reversed()
                 + " ".into()
                 + object_name.to_string().white().reversed();
-<<<<<<< HEAD
-            let object_state = hovered.predict(&state.time()).unwrap();
-            ctx.print(
-                object_state.position.longitude,
-                object_state.position.latitude,
-                text,
-            );
-=======
             let object_state = hovered.predict(&self.shared.time.time()).unwrap();
             ctx.print(object_state.longitude(), object_state.latitude(), text);
->>>>>>> 939b144a
         }
     }
 
@@ -436,26 +312,15 @@
     Ok(())
 }
 
-<<<<<<< HEAD
-async fn handle_mouse_event(event: MouseEvent, app: &mut App) -> Result<()> {
-    let inner_area = app.world_map_state.inner_area;
-    if !inner_area.contains(Position::new(event.column, event.row)) {
-        app.world_map_state.hovered_object_index = None;
-=======
 fn handle_mouse_event(event: MouseEvent, states: &mut States) -> Result<()> {
     let global_mouse = Position::new(event.column, event.row);
     let inner_area = states.world_map_state.inner_area;
     let Some(local_mouse) = window_to_area(global_mouse, inner_area) else {
         states.shared.hovered_object = None;
->>>>>>> 939b144a
         return Ok(());
     };
 
-<<<<<<< HEAD
-    let nearest_object_index = get_nearest_object_index(app, mouse, inner_area);
-=======
     let nearest_object_index = get_nearest_object_index(states, local_mouse, inner_area);
->>>>>>> 939b144a
     match event.kind {
         MouseEventKind::Down(MouseButton::Left) => {
             states.shared.selected_object =
@@ -478,11 +343,6 @@
     Ok(())
 }
 
-<<<<<<< HEAD
-/// Get the index of the nearest object to the given area position
-fn get_nearest_object_index(app: &mut App, position: Position, inner_area: Rect) -> Option<usize> {
-    app.satellite_groups_state
-=======
 /// Get the index of the nearest object to the given area position.
 fn get_nearest_object_index(
     states: &States,
@@ -491,21 +351,10 @@
 ) -> Option<usize> {
     states
         .shared
->>>>>>> 939b144a
         .objects
         .iter()
         .enumerate()
         .min_by_key(|(_, obj)| {
-<<<<<<< HEAD
-            let state = obj.predict(&app.world_map_state.time()).unwrap();
-            // Convert to area position
-            let (x, y) = lon_lat_to_area(
-                wrap_longitude_deg(state.longitude() - app.world_map_state.lon_offset),
-                state.latitude(),
-                inner_area,
-            );
-            (x as i32 - position.x as i32).abs() + (y as i32 - position.y as i32).abs()
-=======
             let state = obj.predict(&states.shared.time.time()).unwrap();
             // Convert to area position
             let (x, y) = lon_lat_to_area(
@@ -514,7 +363,6 @@
                 inner_area,
             );
             (x as i32 - position.x as i32).abs() + (y as i32 - position.y as i32).abs() * 2
->>>>>>> 939b144a
         })
         .map(|(index, _)| index)
 }
